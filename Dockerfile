--- conflicted
+++ resolved
@@ -1,11 +1,6 @@
-<<<<<<< HEAD
 # syntax=docker/dockerfile:1
-# --- Stage 1: Build with Rust --- (amd64)
-FROM rust:1-slim@sha256:57d415bbd61ce11e2d5f73de068103c7bd9f3188dc132c97cef4a8f62989e944 AS builder
-=======
 # --- Stage 1: Build with Rust --- (amd64) (RUST version: 1.86.0)
 FROM rust:1.86.0-slim@sha256:57d415bbd61ce11e2d5f73de068103c7bd9f3188dc132c97cef4a8f62989e944 AS builder
->>>>>>> f757fe8d
 
 WORKDIR /app
 
@@ -36,12 +31,6 @@
 
 COPY --link --from=builder /usr/local/bin/zallet /usr/local/bin/
 
-<<<<<<< HEAD
-USER nonroot
-
-ENTRYPOINT [ "zallet" ]
-=======
 # USER nonroot (UID 65532) — for K8s, use runAsUser: 65532
 USER nonroot 
-ENTRYPOINT ["/usr/local/bin/zallet"]
->>>>>>> f757fe8d
+ENTRYPOINT ["zallet"]